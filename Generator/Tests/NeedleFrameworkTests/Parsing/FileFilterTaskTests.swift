//
//  Copyright (c) 2018. Uber Technologies
//
//  Licensed under the Apache License, Version 2.0 (the "License");
//  you may not use this file except in compliance with the License.
//  You may obtain a copy of the License at
//
//  http://www.apache.org/licenses/LICENSE-2.0
//
//  Unless required by applicable law or agreed to in writing, software
//  distributed under the License is distributed on an "AS IS" BASIS,
//  WITHOUT WARRANTIES OR CONDITIONS OF ANY KIND, either express or implied.
//  See the License for the specific language governing permissions and
//  limitations under the License.
//

import XCTest
@testable import NeedleFramework

class FileFilterTaskTests: AbstractParsingTests {
    
    func test_execute_nonSwiftSource_verifyFilter() {
        let fileUrl = fixtureUrl(for: "NonSwift.json")
        let task = FileFilterTask(url: fileUrl, exclusionSuffixes: [])

        let nextTask = task.execute()
        XCTAssertNil(nextTask)
    }

    func test_execute_excludedSuffix_verifyFilter() {
        let fileUrl = fixtureUrl(for: "ComponentSample.swift")
        let content = try! String(contentsOf: fileUrl)
        let excludeSuffixTask = FileFilterTask(url: fileUrl, exclusionSuffixes: ["Sample"])

        var nextTask = excludeSuffixTask.execute()
        XCTAssertNil(nextTask)

        let includeSuffixTask = FileFilterTask(url: fileUrl, exclusionSuffixes: [])

        nextTask = includeSuffixTask.execute()
        let producerTask = nextTask as! ASTProducerTask
        XCTAssertNotNil(nextTask)
        XCTAssertEqual(producerTask.sourceUrl, fileUrl)
        XCTAssertEqual(producerTask.sourceContent, content)
    }

<<<<<<< HEAD
    func test_execute_nonNeedleComponent_verifyFilter() {
        let fixturesURL = URL(fileURLWithPath: #file).deletingLastPathComponent().deletingLastPathComponent().appendingPathComponent("Fixtures/NonNeedleComponent.swift")
        let task = FileFilterTask(url: fixturesURL, exclusionSuffixes: [])

        let nextTask = task.execute()
        XCTAssertNil(nextTask)
    }

    func test_execute_nonInheritanceComponent_verifyFilter() {
        let fixturesURL = URL(fileURLWithPath: #file).deletingLastPathComponent().deletingLastPathComponent().appendingPathComponent("Fixtures/NonInheritanceComponent.swift")
        let task = FileFilterTask(url: fixturesURL, exclusionSuffixes: [])
=======
    func test_execute_incorrectComponent_verifyFilter() {
        let fileUrl = fixtureUrl(for: "IncorrectComponent.swift")
        let task = FileFilterTask(url: fileUrl, exclusionSuffixes: [])
>>>>>>> 79983c1e

        let nextTask = task.execute()
        XCTAssertNil(nextTask)
    }

    func test_execute_actualComponent_verifyNextTask() {
        let fileUrl = fixtureUrl(for: "ComponentSample.swift")
        let content = try! String(contentsOf: fileUrl)
        let task = FileFilterTask(url: fileUrl, exclusionSuffixes: [])

        let nextTask = task.execute()
        let producerTask = nextTask as! ASTProducerTask
        XCTAssertNotNil(nextTask)
        XCTAssertEqual(producerTask.sourceUrl, fileUrl)
        XCTAssertEqual(producerTask.sourceContent, content)
    }
}<|MERGE_RESOLUTION|>--- conflicted
+++ resolved
@@ -44,7 +44,6 @@
         XCTAssertEqual(producerTask.sourceContent, content)
     }
 
-<<<<<<< HEAD
     func test_execute_nonNeedleComponent_verifyFilter() {
         let fixturesURL = URL(fileURLWithPath: #file).deletingLastPathComponent().deletingLastPathComponent().appendingPathComponent("Fixtures/NonNeedleComponent.swift")
         let task = FileFilterTask(url: fixturesURL, exclusionSuffixes: [])
@@ -56,11 +55,14 @@
     func test_execute_nonInheritanceComponent_verifyFilter() {
         let fixturesURL = URL(fileURLWithPath: #file).deletingLastPathComponent().deletingLastPathComponent().appendingPathComponent("Fixtures/NonInheritanceComponent.swift")
         let task = FileFilterTask(url: fixturesURL, exclusionSuffixes: [])
-=======
+
+        let nextTask = task.execute()
+        XCTAssertNil(nextTask)
+    }
+  
     func test_execute_incorrectComponent_verifyFilter() {
         let fileUrl = fixtureUrl(for: "IncorrectComponent.swift")
         let task = FileFilterTask(url: fileUrl, exclusionSuffixes: [])
->>>>>>> 79983c1e
 
         let nextTask = task.execute()
         XCTAssertNil(nextTask)
